# Sample Hardhat Project

This project demonstrates a basic Hardhat use case. It comes with a sample contract, a test for that contract, and a script that deploys that contract.

Try running some of the following tasks:

```shell
npx hardhat help
npx hardhat test
REPORT_GAS=true npx hardhat test
npx hardhat node
npx hardhat run scripts/deploy.js
```

## Update 2024-07-04

Adding a bridge.js CLI tool to help to interact with contracts

- bridge.js : CLI tool
- functions.js : Logic functions
- utils.js : Generic functions
- constants/networks : refacto network definitions
- constants/tokens : refacto token definitions

### Usage 


**Deploy all contract to a blockchain**
Example: Deploy contracts on allfeat_local
```bash
HARDHAT_NETWORK=allfeat_local node scripts/as_bridge.js --deploy anvil_local,allfeat_local
```

**Deposit token**
Example: deposit token on anvil_local
```bash
HARDHAT_NETWORK=anvil_local node scripts/as_bridge.js --test-deposit-token
```

**Deposit fees**
Example: deposit fees on allfeat_local
```bash
HARDHAT_NETWORK=allfeat_local node scripts/as_bridge.js --test-deposit-fees
```

**Other options**

Use help argument to show all options

```bash
HARDHAT_NETWORK=allfeat_local node scripts/as_bridge.js --help
```

```bash
Usage: as_bridge [options]

Bridge relayer CLI

Options:
  -V, --version                                                              output the version number
  --deploy [options]                                                         deploy all contracts, set operators, chainIds
                                                                             and token. Options: anvil_local,allfeat_local
  --deploy-contracts                                                         deploy all contracts
  --deploy-storage                                                           deploy Storage contract
  --deploy-token-factory                                                     deploy TokenFactory contract
  --deploy-vault                                                             deploy Vault contract
  --deploy-relayer-base                                                      deploy RelayerBase contract
  --deploy-bridge-base                                                       deploy BridgeBase contract
  --update-operator                                                          update operator
  --add-chain-ids [chain Ids]                                                add chainIds to storage [11155111, 31337, 440,
                                                                             441]
  --add-tokens [tokens]                                                      add tokens to storage []
  --add-eth [network ETH]                                                    add ETH token. network e.g anvil_local
  --add-aft [network AFT]                                                    add AFT token. network e.g allfeat_local
  --add-dai                                                                  add DAI
  --user-deposit-token [userAddress,amount,chainIdFrom,chainIdTo,tokenName]  user deposit token
  --user-deposit-fees [userAddress,amount,chainIdFrom,chainIdTo,tokenName]   user deposit fees
  --test-deposit-token                                                       Test user deposit token
  --test-deposit-fees                                                        Test user deposit fees
  --show-deployed-addr                                                       show last deployed addresses
  --set-nonce [address]                                                      set nonce
  --get-nonce [address]                                                      get nonce
  -h, --help                                
<<<<<<< HEAD
```


## Setup GETH local node in dev mode

1. Install Geth
2. Start the node
3. Import Hardhat account
4. Fund new imported account

### 1 Install Geth
[Download Geth](https://geth.ethereum.org/downloads)

### 2 Start Geth node
Example:
```bash
mkdir /tmp/geth
cd /tmp/geth
geth geth --datadir . --dev --http --dev.period 12
```

* --http : allow to interact with the node
* --dev.period 12 : mine a block every 12 seconds


### 3 Import hardhat account
1. Copy the hardhat account private key into a file (without the 0x suffix)
```bash
echo "59c6995e998f97a5a0044966f0945389dc9e86dae88c7a8412f4603b6b78690d" > user2
```
2. Import the account and define a password (at least 10 chars)
```bash
clef importraw user2
```

### 4 Fund imported account

1. Identify the IPC once the node is started with the "IPC endpoint opened" words. The IPC should be something like url=/tmp/geth/geth.ipc

2. Start the javascript console
   ```bash
   geth attach /tmp/geth/geth.ipc
   ```
3. Fund the account. (eth.accounts[0] is the dev account)
   ```bash
    eth.sendTransaction({from: eth.accounts[0], to: "0x70997970C51812dc3A010C7d01b50e0d17dc79C8", value: web3.toWei(50, "ether")})
    ```
=======
```
>>>>>>> ce68bead
<|MERGE_RESOLUTION|>--- conflicted
+++ resolved
@@ -81,7 +81,6 @@
   --set-nonce [address]                                                      set nonce
   --get-nonce [address]                                                      get nonce
   -h, --help                                
-<<<<<<< HEAD
 ```
 
 
@@ -128,7 +127,4 @@
 3. Fund the account. (eth.accounts[0] is the dev account)
    ```bash
     eth.sendTransaction({from: eth.accounts[0], to: "0x70997970C51812dc3A010C7d01b50e0d17dc79C8", value: web3.toWei(50, "ether")})
-    ```
-=======
-```
->>>>>>> ce68bead
+    ```